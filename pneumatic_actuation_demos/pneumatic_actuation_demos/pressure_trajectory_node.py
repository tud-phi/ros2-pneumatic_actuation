--- conflicted
+++ resolved
@@ -365,13 +365,8 @@
 
         return np.array([f_x, f_y])
 
-<<<<<<< HEAD
-    def star_trajectory(self, trajectory_time: float, experiment_time: float, 
-                        trajectory_period: float, force_peak: float, torque_azimuth_period: float) -> np.array:
-=======
     def flower_trajectory(self, trajectory_time: float, experiment_time: float, 
                           trajectory_period: float, force_peak: float, torque_azimuth_period: float) -> np.array:
->>>>>>> 7cd0c8a4
         bending_period = trajectory_period
         
         # if experiment_time <= 2*bending_period:
